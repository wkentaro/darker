"""Darker - apply black reformatting to only areas edited since the last commit"""

import logging
import sys
from pathlib import Path
from typing import Iterable, List, Optional, Set

from darker.black_diff import diff_and_get_opcodes, opcodes_to_chunks, run_black
from darker.chooser import choose_lines
from darker.command_line import ISORT_INSTRUCTION, parse_command_line
from darker.git_diff import get_edit_linenums, git_diff, git_diff_name_only
from darker.import_sorting import SortImports, apply_isort
from darker.utils import get_common_root, joinlines
from darker.verification import NotEquivalentError, verify_ast_unchanged
from darker.version import __version__

logger = logging.getLogger(__name__)

# Maximum `git diff -U<context_lines> value to try with
MAX_CONTEXT_LINES = 1000


<<<<<<< HEAD
def format_edited_parts(srcs: Iterable[Path], isort: bool, black_args: dict) -> None:
=======
def format_edited_parts(
    srcs: Iterable[Path], isort: bool, config: Optional[str]
) -> None:
>>>>>>> 9348a1c7
    """Black (and optional isort) formatting for chunks with edits since the last commit

    1. run isort on each edited file
    2. do a ``git diff -U0 <path> ...`` for all file & dir paths on the command line
    3. extract line numbers in each edited to-file for changed lines
    4. run black on the contents of each edited to-file
    5. get a diff between the edited to-file and the reformatted content
    6. convert the diff into chunks, keeping original and reformatted content for each
       chunk
    7. choose reformatted content for each chunk if there were any changed lines inside
       the chunk in the edited to-file, or choose the chunk's original contents if no
       edits were done in that chunk
    8. concatenate all chosen chunks
    9. verify that the resulting reformatted source code parses to an identical AST as
       the original edited to-file
    10. write the reformatted source back to the original file

    :param srcs: Directories and files to re-format
    :param isort: ``True`` to also run ``isort`` first on each changed file
<<<<<<< HEAD
    :param black_args: Command-line arguments to send to ``black.FileMode``
=======
    :param config: Path to the black configuration file (optional)
>>>>>>> 9348a1c7

    """
    remaining_srcs: Set[Path] = set(srcs)
    git_root = get_common_root(srcs)

    # 1. run isort
    if isort:
        changed_files = git_diff_name_only(remaining_srcs, git_root)
        apply_isort(changed_files)

    for context_lines in range(MAX_CONTEXT_LINES + 1):

        # 2. do the git diff
        logger.debug("Looking at %s", ", ".join(str(s) for s in remaining_srcs))
        logger.debug("Git root: %s", git_root)
        git_diff_output = git_diff(remaining_srcs, git_root, context_lines)

        # 3. extract changed line numbers for each to-file
        remaining_srcs = set()
        for src_relative, edited_linenums in get_edit_linenums(git_diff_output):
            src = git_root / src_relative
            if not edited_linenums:
                continue

            # 4. run black
<<<<<<< HEAD
            edited, formatted = run_black(src, black_args)
=======
            edited, formatted = run_black(src, config)
>>>>>>> 9348a1c7
            logger.debug("Read %s lines from edited file %s", len(edited), src)
            logger.debug("Black reformat resulted in %s lines", len(formatted))

            # 5. get the diff between each edited and reformatted file
            opcodes = diff_and_get_opcodes(edited, formatted)

            # 6. convert the diff into chunks
            black_chunks = list(opcodes_to_chunks(opcodes, edited, formatted))

            # 7. choose reformatted content
            chosen_lines: List[str] = list(choose_lines(black_chunks, edited_linenums))

            # 8. concatenate chosen chunks
            result_str = joinlines(chosen_lines)

            # 9. verify
            logger.debug(
                "Verifying that the %s original edited lines and %s reformatted lines "
                "parse into an identical abstract syntax tree",
                len(edited),
                len(chosen_lines),
            )
            try:
                verify_ast_unchanged(edited, result_str, black_chunks, edited_linenums)
            except NotEquivalentError:
                # Diff produced misaligned chunks which couldn't be reconstructed into
                # a partially re-formatted Python file which produces an identical AST.
                # Try again with a larger `-U<context_lines>` option for `git diff`,
                # or give up if `context_lines` is already very large.
                if context_lines == MAX_CONTEXT_LINES:
                    raise
                logger.debug(
                    "AST verification failed. "
                    "Trying again with %s lines of context for `git diff -U`",
                    context_lines + 1,
                )
                remaining_srcs.add(src)
            else:
                # 10. A re-formatted Python file which produces an identical AST was
                #     created successfully - write an updated file
                logger.info("Writing %s bytes into %s", len(result_str), src)
                src.write_text(result_str)
        if not remaining_srcs:
            break


def main(argv: List[str] = None) -> None:
    """Parse the command line and apply black formatting for each source file"""
    if argv is None:
        argv = sys.argv[1:]
    args = parse_command_line(argv)
    log_level = logging.WARNING - sum(args.log_level or ())
    logging.basicConfig(level=log_level)
    if log_level == logging.INFO:
        formatter = logging.Formatter("%(levelname)s: %(message)s")
        logging.getLogger().handlers[0].setFormatter(formatter)

    # Make sure we don't get excessive debug log output from Black
    logging.getLogger("blib2to3.pgen2.driver").setLevel(logging.WARNING)

    if args.version:
        print(__version__)

    if args.isort and not SortImports:
        logger.error(f"{ISORT_INSTRUCTION} to use the `--isort` option.")
        exit(1)

    black_args = {
        "line_length": args.line_length,
        "skip_string_normalization": args.skip_string_normalization,
    }

    paths = {Path(p) for p in args.src}
<<<<<<< HEAD
    format_edited_parts(paths, args.isort, black_args)
=======
    format_edited_parts(paths, args.isort, args.config)
>>>>>>> 9348a1c7


if __name__ == "__main__":
    main()<|MERGE_RESOLUTION|>--- conflicted
+++ resolved
@@ -20,13 +20,9 @@
 MAX_CONTEXT_LINES = 1000
 
 
-<<<<<<< HEAD
-def format_edited_parts(srcs: Iterable[Path], isort: bool, black_args: dict) -> None:
-=======
 def format_edited_parts(
-    srcs: Iterable[Path], isort: bool, config: Optional[str]
+    srcs: Iterable[Path], isort: bool, black_args: dict, config: Optional[str]
 ) -> None:
->>>>>>> 9348a1c7
     """Black (and optional isort) formatting for chunks with edits since the last commit
 
     1. run isort on each edited file
@@ -46,11 +42,8 @@
 
     :param srcs: Directories and files to re-format
     :param isort: ``True`` to also run ``isort`` first on each changed file
-<<<<<<< HEAD
     :param black_args: Command-line arguments to send to ``black.FileMode``
-=======
     :param config: Path to the black configuration file (optional)
->>>>>>> 9348a1c7
 
     """
     remaining_srcs: Set[Path] = set(srcs)
@@ -76,11 +69,7 @@
                 continue
 
             # 4. run black
-<<<<<<< HEAD
-            edited, formatted = run_black(src, black_args)
-=======
-            edited, formatted = run_black(src, config)
->>>>>>> 9348a1c7
+            edited, formatted = run_black(src, black_args, config)
             logger.debug("Read %s lines from edited file %s", len(edited), src)
             logger.debug("Black reformat resulted in %s lines", len(formatted))
 
@@ -154,11 +143,7 @@
     }
 
     paths = {Path(p) for p in args.src}
-<<<<<<< HEAD
-    format_edited_parts(paths, args.isort, black_args)
-=======
-    format_edited_parts(paths, args.isort, args.config)
->>>>>>> 9348a1c7
+    format_edited_parts(paths, args.isort, black_args, args.config)
 
 
 if __name__ == "__main__":
